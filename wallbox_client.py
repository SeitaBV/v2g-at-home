--- conflicted
+++ resolved
@@ -1,8 +1,5 @@
-<<<<<<< HEAD
-from datetime import datetime, timedelta
-=======
 from datetime import timedelta
->>>>>>> 7590e896
+
 import adbase as ad
 import time
 import appdaemon.plugins.hass.hassapi as hass
