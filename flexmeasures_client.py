--- conflicted
+++ resolved
@@ -76,19 +76,11 @@
             headers={"Authorization": self.fm_token},
         )
         self.log(f"Result code: {res.status_code}")
-<<<<<<< HEAD
-        # if res.status_code != 200:
-        #     self.log(f"GetDeviceMessage failed with response {res.json()}")
-        #     self.handle_response_errors(message, res, "GET device message", self.get_device_message, kwargs,
-        #                                 **fnc_kwargs)
-        #     return
-=======
         if res.status_code != 200:
             self.log_failed_response(res, "GetDeviceMessage")
             self.handle_response_errors(message, res, "GET device message", self.get_device_message, kwargs,
                                         **fnc_kwargs)
             return
->>>>>>> 977a1773
         self.log(f"GET device message success: retrieved {res.status_code}")
         if res.json().get("status", None) == "UNKNOWN_SCHEDULE":
             s = self.args["delay_for_reattempts_to_retrieve_device_message"]
