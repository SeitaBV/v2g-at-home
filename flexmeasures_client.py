from datetime import datetime, timedelta
import pytz
import re
import requests
import time
import isodate
from typing import Optional
from util_functions import time_mod, time_round

import appdaemon.plugins.hass.hassapi as hass


class FlexMeasuresClient(hass.Hass):
    """ This class manages the communication with the FlexMeasures platform, which delivers the charging schedules.

    - Gets input from car calendar (see config setting: fm_car_reservation_calendar)
    - Saves charging schedule locally (input_text.chargeschedule)
    - Reports on errors locally (input_boolean.error_schedule_cannot_be_retrieved)
    """

    # Constants
<<<<<<< HEAD
    FM_API = str
    FM_API_VERSION = str
    FM_QUASAR_SENSOR_ID = str
    FM_SCHEDULE_DURATION = str
    FM_USER_EMAIL = str
    FM_USER_PASSWORD = str
    MAX_NUMBER_OF_REATTEMPTS = str
    DELAY_FOR_INITIAL_ATTEMPT = str
    DELAY_FOR_REATTEMPTS = str
    CAR_RESERVATION_CALENDAR = str
    CAR_MAX_SOC_IN_KWH = str
    WALLBOX_PLUS_CAR_ROUNDTRIP_EFFICIENCY = str
    
=======
    FM_API: str
    FM_API_VERSION: str
    FM_QUASAR_SENSOR_ID: str
    FM_SCHEDULE_DURATION: str
    FM_USER_EMAIL: str
    FM_USER_PASSWORD: str
    DELAY_FOR_REATTEMPTS: int  # number of seconds
    MAX_NUMBER_OF_REATTEMPTS: int
    DELAY_FOR_INITIAL_ATTEMPT: int  # number of seconds
    CAR_RESERVATION_CALENDAR: str
    CAR_MAX_SOC_IN_KWH: float
    WALLBOX_PLUS_CAR_ROUNDTRIP_EFFICIENCY: float

>>>>>>> 5559c6d3
    # Variables
    fm_token: str

    def initialize(self):
        self.FM_API = self.args["fm_api"]
        self.FM_API_VERSION = self.args["fm_api_version"]
        self.FM_QUASAR_SENSOR_ID = str(self.args["fm_quasar_sensor_id"])
        self.FM_SCHEDULE_DURATION = self.args["fm_schedule_duration"]
        self.FM_USER_EMAIL = self.args["fm_user_email"]
        self.FM_USER_PASSWORD = self.args["fm_user_password"]
<<<<<<< HEAD
        self.DELAY_FOR_REATTEMPTS = self.args["delay_for_reattempts_to_retrieve_schedule"]
        self.MAX_NUMBER_OF_REATTEMPTS = self.args["max_number_of_reattempts_to_retrieve_schedule"]
        self.DELAY_FOR_INITIAL_ATTEMPT = self.args["delay_for_initial_attempt_to_retrieve_schedule"]
        self.CAR_RESERVATION_CALENDAR = self.args["fm_car_reservation_calendar"]
        self.CAR_MAX_SOC_IN_KWH = self.args["fm_car_max_soc_in_kwh"]
        self.WALLBOX_PLUS_CAR_ROUNDTRIP_EFFICIENCY = self.args["wallbox_plus_car_roundtrip_efficiency"]
=======
        self.DELAY_FOR_REATTEMPTS = int(self.args["delay_for_reattempts_to_retrieve_schedule"])
        self.MAX_NUMBER_OF_REATTEMPTS = int(self.args["max_number_of_reattempts_to_retrieve_schedule"])
        self.DELAY_FOR_INITIAL_ATTEMPT = int(self.args["delay_for_initial_attempt_to_retrieve_schedule"])
        self.CAR_RESERVATION_CALENDAR = self.args["fm_car_reservation_calendar"]
        self.CAR_MAX_SOC_IN_KWH = float(self.args["fm_car_max_soc_in_kwh"])
        self.WALLBOX_PLUS_CAR_ROUNDTRIP_EFFICIENCY = float(self.args["wallbox_plus_car_roundtrip_efficiency"])
>>>>>>> 5559c6d3


    def authenticate_with_fm(self):
        """Authenticate with the FlexMeasures server and store the returned auth token.

        Hint:
        the lifetime of the token is limited, so also call this method whenever the server returns a 401 status code.
        """
        self.log("Authenticating with FlexMeasures")
        url = self.FM_API + "/requestAuthToken",
        res = requests.post(
<<<<<<< HEAD
            self.FM_API + "/requestAuthToken",
=======
            url,
>>>>>>> 5559c6d3
            json=dict(
                email=self.FM_USER_EMAIL,
                password=self.FM_USER_PASSWORD,
            ),
        )
        if not res.status_code == 200:
<<<<<<< HEAD
            self.log_failed_response(res, "requestAuthToken")
=======
            self.log_failed_response(res, url)
>>>>>>> 5559c6d3
        self.fm_token = res.json()["auth_token"]

    def log_failed_response(self, res, endpoint: str):
        """Log failed response for a given endpoint."""
        try:
            self.log(f"{endpoint} failed ({res.status_code}) with JSON response {res.json()}")
        except json.decoder.JSONDecodeError:
            self.log(f"{endpoint} failed ({res.status_code}) with response {res}")

    def get_new_schedule(self, current_soc_kwh):
        """Get a new schedule from FlexMeasures.

        Trigger a new schedule to be computed and set a timer to retrieve it, by its schedule id.
        """

<<<<<<< HEAD
        # Ask to compute a new schedule by posting a UDI event
        udi_event_id = self.trigger_schedule(current_soc_kwh = current_soc_kwh)

        # Set a timer to get the device message
        self.log(f"Attempting to get device message in {self.DELAY_FOR_INITIAL_ATTEMPT} seconds")
        self.run_in(self.get_schedule, delay=int(self.DELAY_FOR_INITIAL_ATTEMPT), udi_event_id=udi_event_id)

    def get_schedule(self, kwargs, **fnc_kwargs):
        """GET a schedule message that has been requested by trigger_schedule.
           The ID for this is UDI_event_id.
=======
        # Ask to compute a new schedule by posting flex constraints while triggering the scheduler
        schedule_id = self.trigger_schedule(current_soc_kwh=current_soc_kwh)

        # Set a timer to get the schedule a little later
        s = self.DELAY_FOR_INITIAL_ATTEMPT
        self.log(f"Attempting to get schedule in {s} seconds")
        self.run_in(self.get_schedule, delay=s, schedule_id=schedule_id)

    def get_schedule(self, kwargs, **fnc_kwargs):
        """GET a schedule message that has been requested by trigger_schedule.
           The ID for this is schedule_id.
>>>>>>> 5559c6d3
           Then store the retrieved schedule.

        Pass the schedule id using kwargs["schedule_id"]=<schedule_id>.
        """
<<<<<<< HEAD
        udi_event_id = kwargs["udi_event_id"]
        url = self.FM_API + "/" + self.FM_API_VERSION + "/sensors/" + self.FM_QUASAR_SENSOR_ID + "/schedules/" + udi_event_id
=======
        schedule_id = kwargs["schedule_id"]
        url = self.FM_API + "/" + self.FM_API_VERSION + "/sensors/" + self.FM_QUASAR_SENSOR_ID + "/schedules/" + schedule_id
>>>>>>> 5559c6d3
        message = {
            "duration": self.FM_SCHEDULE_DURATION,
        }
        res = requests.get(
            url,
            params=message,
            headers={"Authorization": self.fm_token},
        )
        if res.status_code != 200:
<<<<<<< HEAD
            self.log_failed_response(res, "getSchedule")

        if res.json().get("status", None) == "UNKNOWN_SCHEDULE":
            attempts_left = kwargs.get("attempts_left", self.MAX_NUMBER_OF_REATTEMPTS)
            if attempts_left >= 1:
                self.log(f"Reattempting to get schedule in {self.DELAY_FOR_REATTEMPTS} seconds (attempts left: {attempts_left})")
                self.run_in(self.get_schedule, delay=int(self.DELAY_FOR_REATTEMPTS), attempts_left=attempts_left - 1,
                            udi_event_id=udi_event_id)
=======
            self.log_failed_response(res, url)
        else:
            self.log(f"GET schedule success: retrieved {res.status_code}")
        if res.json().get("status", None) == "UNKNOWN_SCHEDULE":
            s = self.DELAY_FOR_REATTEMPTS
            attempts_left = kwargs.get("attempts_left", self.MAX_NUMBER_OF_REATTEMPTS)
            if attempts_left >= 1:
                self.log(f"Reattempting to get schedule in {s} seconds (attempts left: {attempts_left})")
                self.run_in(self.get_schedule, delay=s, attempts_left=attempts_left - 1,
                            schedule_id=schedule_id)
>>>>>>> 5559c6d3
            else:
                self.log("Schedule cannot be retrieved. Any previous charging schedule will keep being followed.")
            return

        schedule = res.json()
        self.log(f"Schedule {schedule}")
        # To trigger state change we add the date to the state. State change is not triggered by attributes.
        self.set_state("input_text.chargeschedule", state="ChargeScheduleAvailable" + datetime.now(tz=pytz.utc).isoformat(), attributes=schedule)

    def trigger_schedule(self, *args, **fnc_kwargs):
<<<<<<< HEAD
        """Request a new schedule to be generated by POSTing a UDI event
         Return the UDI event id for later retrieval of a device message."""
=======
        """Request a new schedule to be generated by calling the schedule triggering endpoint, while
        POSTing flex constraints.
        Return the schedule id for later retrieval of the asynchronously computed schedule.
        """

        # Prepare the SoC measurement to be sent along with the scheduling request
>>>>>>> 5559c6d3
        current_soc_kwh = fnc_kwargs["current_soc_kwh"]
        self.log(f"trigger_schedule called with current_soc_kwh: {current_soc_kwh} kWh.")

        # Snap to sensor resolution
        soc_datetime = datetime.now(tz=pytz.utc)
        resolution = timedelta(minutes=self.args["fm_quasar_soc_event_resolution_in_minutes"])
        soc_datetime = time_round(soc_datetime, resolution).isoformat()
        url = self.FM_API + "/" + self.FM_API_VERSION + "/sensors/" + self.FM_QUASAR_SENSOR_ID + "/schedules/trigger"

<<<<<<< HEAD
=======
        url = self.FM_API + "/" + self.FM_API_VERSION + "/sensors/" + self.FM_QUASAR_SENSOR_ID + "/schedules/trigger"
        self.log(f"Triggering schedule by calling {url}")

>>>>>>> 5559c6d3
        # TODO AJO 2022-02-26: would it be better to have this in v2g_liberty module?
        # Retrieve target SOC
        car_reservation = self.get_state(self.CAR_RESERVATION_CALENDAR, attribute="all")
        self.log(f"Car_reservation: {car_reservation}")
        if car_reservation is None or \
                ("description" not in car_reservation["attributes"] and
                 "message" not in car_reservation["attributes"]):
            # Set default target to 100% one week from now
            target = self.CAR_MAX_SOC_IN_KWH
            target_datetime = (time_round(datetime.now(tz=pytz.utc), resolution) + timedelta(days=7)).isoformat()
        else:
            # Depending on the type of calendar the description or message contains the possible target.
            text_to_search_in = car_reservation["attributes"]["message"] + " " + car_reservation["attributes"]["description"]

            # First try searching for a number in kWh
            target = search_for_soc_target("kWh", text_to_search_in)
            if target is None:
                # No kWh number found, try searching for a number in %
                target = search_for_soc_target("%", text_to_search_in)
                if target is None:
                    target = self.CAR_MAX_SOC_IN_KWH
                else:
                    target = round(float(target)/100 * self.CAR_MAX_SOC_IN_KWH, 2)

            if target > self.CAR_MAX_SOC_IN_KWH:
                target = self.CAR_MAX_SOC_IN_KWH
            else:
                MIN_SOC_PERCENT = 30
                min_soc_kwh = round(float(self.CAR_MAX_SOC_IN_KWH * MIN_SOC_PERCENT/100), 2)
                if target < min_soc_kwh:
                    target = min_soc_kwh

            self.log(f"Target SoC from calendar: {target} kWh.")

            target_datetime = isodate.parse_datetime(
                car_reservation["attributes"]["start_time"].replace(" ", "T")).astimezone(
                pytz.timezone("Europe/Amsterdam")).isoformat()
            target_datetime = time_round(isodate.parse_datetime(target_datetime), resolution).isoformat()

        message = {
<<<<<<< HEAD
            # todo: relay flow constraints with new UDI event type ":soc-with-target-and-flow-constraints"
=======
>>>>>>> 5559c6d3
            "soc-at-start": current_soc_kwh,
            "soc-unit": "kWh",
            "start": soc_datetime,
            "soc-targets": [
                {
                    "value": target,
                    "datetime": target_datetime,
                }
            ],
            "roundtrip-efficiency": self.WALLBOX_PLUS_CAR_ROUNDTRIP_EFFICIENCY
        }
        self.log(f"Trigger_schedule with message: {message}.")
        res = requests.post(
            url,
            json=message,
            headers={"Authorization": self.fm_token},
        )
<<<<<<< HEAD
        udi_event_id = None
        if res.status_code == 200:
            udi_event_id = res.json()["schedule"]

        if udi_event_id == None:
            self.log_failed_response(res, "Trigger_schedule")
            self.handle_response_errors(message, res, "Trigger schedule", self.trigger_schedule, *args, **fnc_kwargs)
            self.set_state("input_boolean.error_schedule_cannot_be_retrieved", state="on")
            return
        else:
            self.set_state("input_boolean.error_schedule_cannot_be_retrieved", state="off")
        self.log(f"Successfully triggered schedule. Result: {res.status_code}.")
        return udi_event_id
=======
        schedule_id = None
        if res.status_code == 200:
            schedule_id = res.json()["schedule"]  # can still be None in case something went wong

        if schedule_id is None:
            self.log_failed_response(res, url)
            self.handle_response_errors(message, res, url, self.trigger_schedule, *args, **fnc_kwargs)
            self.set_state("input_boolean.error_schedule_cannot_be_retrieved", state="on")
            return

        self.log(f"Successfully triggered schedule. Schedule id: {schedule_id}")
        self.set_state("input_boolean.error_schedule_cannot_be_retrieved", state="off")
        return schedule_id
>>>>>>> 5559c6d3

    def handle_response_errors(self, message, res, description, fnc, **fnc_kwargs):
        if fnc_kwargs.get("retry_auth_once", True) and res.status_code == 401:
            self.log(
                f"Failed to {description} on authorization (possibly the token expired); attempting to reauthenticate once")
            self.authenticate_with_fm()
            fnc_kwargs["retry_auth_once"] = False
            fnc(**fnc_kwargs)
            self.set_state("input_boolean.error_schedule_cannot_be_retrieved", state="off")
        else:
            self.set_state("input_boolean.error_schedule_cannot_be_retrieved", state="on")
            self.log(f"Failed to {description} (status {res.status_code}): {res.json()} as response to {message}")


# TODO AJO 2022-02-26: would it be better to have this in v2g_liberty module?
def search_for_soc_target(search_unit: str, string_to_search_in: str) -> int:
    """Search description for the first occurrence of some (integer) number of the search_unit.

    Parameters:
        search_unit (int): The unit to search for, typically % or kWh, found directly following the number
        string_to_search_in (str): The string in which the soc in searched
    Returns:
        integer number or None if nothing is found

    Forgives errors in incorrect capitalization of the unit and missing/double spaces.
    """
    if string_to_search_in is None:
        return None
    string_to_search_in = string_to_search_in.lower()
    pattern = re.compile(rf"(?P<quantity>\d+) *{search_unit.lower()}")
    match = pattern.search(string_to_search_in)
    if match:
        return int(float(match.group("quantity")))

    return None<|MERGE_RESOLUTION|>--- conflicted
+++ resolved
@@ -19,35 +19,19 @@
     """
 
     # Constants
-<<<<<<< HEAD
-    FM_API = str
-    FM_API_VERSION = str
-    FM_QUASAR_SENSOR_ID = str
-    FM_SCHEDULE_DURATION = str
-    FM_USER_EMAIL = str
-    FM_USER_PASSWORD = str
-    MAX_NUMBER_OF_REATTEMPTS = str
-    DELAY_FOR_INITIAL_ATTEMPT = str
-    DELAY_FOR_REATTEMPTS = str
-    CAR_RESERVATION_CALENDAR = str
-    CAR_MAX_SOC_IN_KWH = str
-    WALLBOX_PLUS_CAR_ROUNDTRIP_EFFICIENCY = str
-    
-=======
     FM_API: str
     FM_API_VERSION: str
     FM_QUASAR_SENSOR_ID: str
     FM_SCHEDULE_DURATION: str
     FM_USER_EMAIL: str
     FM_USER_PASSWORD: str
-    DELAY_FOR_REATTEMPTS: int  # number of seconds
     MAX_NUMBER_OF_REATTEMPTS: int
     DELAY_FOR_INITIAL_ATTEMPT: int  # number of seconds
+    DELAY_FOR_REATTEMPTS: int  # number of seconds
     CAR_RESERVATION_CALENDAR: str
     CAR_MAX_SOC_IN_KWH: float
     WALLBOX_PLUS_CAR_ROUNDTRIP_EFFICIENCY: float
 
->>>>>>> 5559c6d3
     # Variables
     fm_token: str
 
@@ -58,21 +42,12 @@
         self.FM_SCHEDULE_DURATION = self.args["fm_schedule_duration"]
         self.FM_USER_EMAIL = self.args["fm_user_email"]
         self.FM_USER_PASSWORD = self.args["fm_user_password"]
-<<<<<<< HEAD
-        self.DELAY_FOR_REATTEMPTS = self.args["delay_for_reattempts_to_retrieve_schedule"]
-        self.MAX_NUMBER_OF_REATTEMPTS = self.args["max_number_of_reattempts_to_retrieve_schedule"]
-        self.DELAY_FOR_INITIAL_ATTEMPT = self.args["delay_for_initial_attempt_to_retrieve_schedule"]
-        self.CAR_RESERVATION_CALENDAR = self.args["fm_car_reservation_calendar"]
-        self.CAR_MAX_SOC_IN_KWH = self.args["fm_car_max_soc_in_kwh"]
-        self.WALLBOX_PLUS_CAR_ROUNDTRIP_EFFICIENCY = self.args["wallbox_plus_car_roundtrip_efficiency"]
-=======
         self.DELAY_FOR_REATTEMPTS = int(self.args["delay_for_reattempts_to_retrieve_schedule"])
         self.MAX_NUMBER_OF_REATTEMPTS = int(self.args["max_number_of_reattempts_to_retrieve_schedule"])
         self.DELAY_FOR_INITIAL_ATTEMPT = int(self.args["delay_for_initial_attempt_to_retrieve_schedule"])
         self.CAR_RESERVATION_CALENDAR = self.args["fm_car_reservation_calendar"]
         self.CAR_MAX_SOC_IN_KWH = float(self.args["fm_car_max_soc_in_kwh"])
         self.WALLBOX_PLUS_CAR_ROUNDTRIP_EFFICIENCY = float(self.args["wallbox_plus_car_roundtrip_efficiency"])
->>>>>>> 5559c6d3
 
 
     def authenticate_with_fm(self):
@@ -84,22 +59,14 @@
         self.log("Authenticating with FlexMeasures")
         url = self.FM_API + "/requestAuthToken",
         res = requests.post(
-<<<<<<< HEAD
-            self.FM_API + "/requestAuthToken",
-=======
             url,
->>>>>>> 5559c6d3
             json=dict(
                 email=self.FM_USER_EMAIL,
                 password=self.FM_USER_PASSWORD,
             ),
         )
         if not res.status_code == 200:
-<<<<<<< HEAD
-            self.log_failed_response(res, "requestAuthToken")
-=======
             self.log_failed_response(res, url)
->>>>>>> 5559c6d3
         self.fm_token = res.json()["auth_token"]
 
     def log_failed_response(self, res, endpoint: str):
@@ -115,20 +82,8 @@
         Trigger a new schedule to be computed and set a timer to retrieve it, by its schedule id.
         """
 
-<<<<<<< HEAD
-        # Ask to compute a new schedule by posting a UDI event
-        udi_event_id = self.trigger_schedule(current_soc_kwh = current_soc_kwh)
-
-        # Set a timer to get the device message
-        self.log(f"Attempting to get device message in {self.DELAY_FOR_INITIAL_ATTEMPT} seconds")
-        self.run_in(self.get_schedule, delay=int(self.DELAY_FOR_INITIAL_ATTEMPT), udi_event_id=udi_event_id)
-
-    def get_schedule(self, kwargs, **fnc_kwargs):
-        """GET a schedule message that has been requested by trigger_schedule.
-           The ID for this is UDI_event_id.
-=======
         # Ask to compute a new schedule by posting flex constraints while triggering the scheduler
-        schedule_id = self.trigger_schedule(current_soc_kwh=current_soc_kwh)
+        schedule_id = self.trigger_schedule(current_soc_kwh = current_soc_kwh)
 
         # Set a timer to get the schedule a little later
         s = self.DELAY_FOR_INITIAL_ATTEMPT
@@ -138,18 +93,12 @@
     def get_schedule(self, kwargs, **fnc_kwargs):
         """GET a schedule message that has been requested by trigger_schedule.
            The ID for this is schedule_id.
->>>>>>> 5559c6d3
            Then store the retrieved schedule.
 
         Pass the schedule id using kwargs["schedule_id"]=<schedule_id>.
         """
-<<<<<<< HEAD
-        udi_event_id = kwargs["udi_event_id"]
-        url = self.FM_API + "/" + self.FM_API_VERSION + "/sensors/" + self.FM_QUASAR_SENSOR_ID + "/schedules/" + udi_event_id
-=======
         schedule_id = kwargs["schedule_id"]
         url = self.FM_API + "/" + self.FM_API_VERSION + "/sensors/" + self.FM_QUASAR_SENSOR_ID + "/schedules/" + schedule_id
->>>>>>> 5559c6d3
         message = {
             "duration": self.FM_SCHEDULE_DURATION,
         }
@@ -159,16 +108,6 @@
             headers={"Authorization": self.fm_token},
         )
         if res.status_code != 200:
-<<<<<<< HEAD
-            self.log_failed_response(res, "getSchedule")
-
-        if res.json().get("status", None) == "UNKNOWN_SCHEDULE":
-            attempts_left = kwargs.get("attempts_left", self.MAX_NUMBER_OF_REATTEMPTS)
-            if attempts_left >= 1:
-                self.log(f"Reattempting to get schedule in {self.DELAY_FOR_REATTEMPTS} seconds (attempts left: {attempts_left})")
-                self.run_in(self.get_schedule, delay=int(self.DELAY_FOR_REATTEMPTS), attempts_left=attempts_left - 1,
-                            udi_event_id=udi_event_id)
-=======
             self.log_failed_response(res, url)
         else:
             self.log(f"GET schedule success: retrieved {res.status_code}")
@@ -179,7 +118,6 @@
                 self.log(f"Reattempting to get schedule in {s} seconds (attempts left: {attempts_left})")
                 self.run_in(self.get_schedule, delay=s, attempts_left=attempts_left - 1,
                             schedule_id=schedule_id)
->>>>>>> 5559c6d3
             else:
                 self.log("Schedule cannot be retrieved. Any previous charging schedule will keep being followed.")
             return
@@ -190,17 +128,12 @@
         self.set_state("input_text.chargeschedule", state="ChargeScheduleAvailable" + datetime.now(tz=pytz.utc).isoformat(), attributes=schedule)
 
     def trigger_schedule(self, *args, **fnc_kwargs):
-<<<<<<< HEAD
-        """Request a new schedule to be generated by POSTing a UDI event
-         Return the UDI event id for later retrieval of a device message."""
-=======
         """Request a new schedule to be generated by calling the schedule triggering endpoint, while
         POSTing flex constraints.
         Return the schedule id for later retrieval of the asynchronously computed schedule.
         """
 
         # Prepare the SoC measurement to be sent along with the scheduling request
->>>>>>> 5559c6d3
         current_soc_kwh = fnc_kwargs["current_soc_kwh"]
         self.log(f"trigger_schedule called with current_soc_kwh: {current_soc_kwh} kWh.")
 
@@ -208,14 +141,10 @@
         soc_datetime = datetime.now(tz=pytz.utc)
         resolution = timedelta(minutes=self.args["fm_quasar_soc_event_resolution_in_minutes"])
         soc_datetime = time_round(soc_datetime, resolution).isoformat()
-        url = self.FM_API + "/" + self.FM_API_VERSION + "/sensors/" + self.FM_QUASAR_SENSOR_ID + "/schedules/trigger"
-
-<<<<<<< HEAD
-=======
+
         url = self.FM_API + "/" + self.FM_API_VERSION + "/sensors/" + self.FM_QUASAR_SENSOR_ID + "/schedules/trigger"
         self.log(f"Triggering schedule by calling {url}")
 
->>>>>>> 5559c6d3
         # TODO AJO 2022-02-26: would it be better to have this in v2g_liberty module?
         # Retrieve target SOC
         car_reservation = self.get_state(self.CAR_RESERVATION_CALENDAR, attribute="all")
@@ -256,10 +185,6 @@
             target_datetime = time_round(isodate.parse_datetime(target_datetime), resolution).isoformat()
 
         message = {
-<<<<<<< HEAD
-            # todo: relay flow constraints with new UDI event type ":soc-with-target-and-flow-constraints"
-=======
->>>>>>> 5559c6d3
             "soc-at-start": current_soc_kwh,
             "soc-unit": "kWh",
             "start": soc_datetime,
@@ -277,21 +202,6 @@
             json=message,
             headers={"Authorization": self.fm_token},
         )
-<<<<<<< HEAD
-        udi_event_id = None
-        if res.status_code == 200:
-            udi_event_id = res.json()["schedule"]
-
-        if udi_event_id == None:
-            self.log_failed_response(res, "Trigger_schedule")
-            self.handle_response_errors(message, res, "Trigger schedule", self.trigger_schedule, *args, **fnc_kwargs)
-            self.set_state("input_boolean.error_schedule_cannot_be_retrieved", state="on")
-            return
-        else:
-            self.set_state("input_boolean.error_schedule_cannot_be_retrieved", state="off")
-        self.log(f"Successfully triggered schedule. Result: {res.status_code}.")
-        return udi_event_id
-=======
         schedule_id = None
         if res.status_code == 200:
             schedule_id = res.json()["schedule"]  # can still be None in case something went wong
@@ -305,7 +215,6 @@
         self.log(f"Successfully triggered schedule. Schedule id: {schedule_id}")
         self.set_state("input_boolean.error_schedule_cannot_be_retrieved", state="off")
         return schedule_id
->>>>>>> 5559c6d3
 
     def handle_response_errors(self, message, res, description, fnc, **fnc_kwargs):
         if fnc_kwargs.get("retry_auth_once", True) and res.status_code == 401:
