from datetime import datetime, timedelta
import json
import pytz
import re
import requests
import time
from typing import AsyncGenerator, List, Optional

import appdaemon.plugins.hass.hassapi as hass
import isodate


class FlexMeasuresDataImporter(hass.Hass):
    fm_token: str
    first_try_time_price_data: str
    second_try_time_price_data: str

    first_try_time_emissions_data: str
    second_try_time_emissions_data: str

    def initialize(self):
        """Daily get epex prices purely for display in the UI.

        Try to get EPEX price data from the FM server on a daily basis.
        Normally the prices are avaialable around 14:35.
        When this fails retry at 18:30. These times are related to the
        attempts in the server for retrieving EPEX proce data.

        The retrieved data is written to the HA input_text.epex_prices,
        HA handles this to render the price data in the UI (chart).
        """

        self.log(f"get_fm_data, start setup")

        # Price data should normally be available just after 13:00 when data can be
        # retrieved from its original source (ENTSO-E) but sometimes there is a delay of several hours.
        self.first_try_time_price_data = "14:32:00"
        self.second_try_time_price_data = "18:32:00"
        self.run_daily(self.daily_kickoff_price_data, self.first_try_time_price_data)
        # At init also run this as (re-) start is not always around self.first_try_time
        self.daily_kickoff_price_data()

        self.first_try_time_emissions_data = "15:16:17"
        self.second_try_time_emissions_data = "19:18:17"
        self.run_daily(self.daily_kickoff_emissions_data, self.first_try_time_emissions_data)
        # At init also run this as (re-) start is not always around self.first_try_time
        self.daily_kickoff_emissions_data()

        self.log(f"Done setting up get_fm_data: check daily at {self.first_try_time_price_data} for new data with FM.")

    def notify_user(self, message: str):
        """ Utility function to notify the user
        """
        self.notify(message, title="V2G Liberty")

    def daily_kickoff_price_data(self, *args):
        """ This sets off the daily routine to check for new prices."""
        self.get_epex_prices()

    def daily_kickoff_emissions_data(self, *args):
        """ This sets off the daily routine to check for new emission data."""
        self.get_co2_emissions()

    def log_failed_response(self, res, endpoint: str):
        """Log failed response for a given endpoint."""
        try:
            self.log(f"{endpoint} failed ({res.status_code}) with JSON response {res.json()}")
        except json.decoder.JSONDecodeError:
            self.log(f"{endpoint} failed ({res.status_code}) with response {res}")

    def get_epex_prices(self, *args, **kwargs):
        """ Communicate with FM server and check the results.

        Request prices from the server
        Make prices available in HA by setting them in input_text.epex_prices
        Notify user if there will be negative prices for next day
        """

        self.authenticate_with_fm()
        now = self.get_now()
        # Getting prices since start of yesterday so that user can look back a little further than just current window.
        startEPEX = str((now + timedelta(days=-1)).date())

        url = self.args["fm_data_api"] + self.args["fm_data_api_epex"]
        url_params = {
            "event_starts_after": startEPEX + "T00:00:00.000Z",
        }
        res = requests.get(
            url,
            params=url_params,
            headers={"Authorization": self.fm_token},
        )

        # Authorisation error, retry authoristion.
        if res.status_code == 401:
            self.handle_response_errors(url_params, res, "get EPEX prices", self.get_epex_prices, *args, **kwargs)
            return

        if res.status_code != 200:
            self.log_failed_response(res, "Get FM EPEX data")

            # Only retry once at second_try_time.
            if self.now_is_between(self.first_try_time_price_data, self.second_try_time_price_data):
                self.log(f"Retry at {self.second_try_time_price_data}.")
                self.run_at(self.get_epex_prices, self.second_try_time_price_data)
            else:
                self.log(f"Retry tomorrow.")
                self.notify_user("Getting EPEX price data failed, retry tomorrow.")
            return

        prices = res.json()

        # From FM format (€/MWh) to user desired format (€ct/kWh) 
        # = * 100/1000 = 1/10. Also include VAT
        VAT = float(self.args["VAT"])
        conversion = 1 / 10 * VAT
        # For NL electricity is a markup for transport and sustainability
        markup = float(self.args["markup_per_kWh"])
        epex_price_points = []
        has_negative_prices = False
        for price in prices:
            data_point = {}
            data_point['time'] = datetime.fromtimestamp(price['event_start'] / 1000).isoformat()
            data_point['price'] = round((price['event_value'] * conversion) + markup, 2)
            if data_point['price'] < 0:
                has_negative_prices = True
            epex_price_points.append(data_point)

        # To make sure HA considers this as new info a datetime is added
        new_state = "EPEX prices collected at " + now.isoformat()
        result = {}
        result['records'] = epex_price_points
        self.set_state("input_text.epex_prices", state=new_state, attributes=result)

        # FM returns all the prices it has, sometimes it has not retrieved new
        # prices yet, than it communicates the prices it does have.
        date_latest_price = datetime.fromtimestamp(prices[-1].get('event_start') / 1000).isoformat()
        date_tomorrow = (now + timedelta(days=1)).isoformat()
        if date_latest_price < date_tomorrow:
            self.log(
                f"FM EPEX prices seem not renewed yet, latest price at: {date_latest_price}, Retry at {self.second_try_time_price_data}.")
            self.run_at(self.get_epex_prices, self.second_try_time_price_data)
        else:
            if has_negative_prices:
                self.notify_user(
                    "Negative electricity prices for tomorrow. Consider to check times in the app to optimising electricity usage.")
            self.log(f"FM EPEX prices successfully retrieved. Latest price at: {date_latest_price}.")

    def get_co2_emissions(self, *args, **kwargs):
        """ Communicate with FM server and check the results.

        Request hourly CO2 emissions due to electricity production in NL from the server
        Make values available in HA by setting them in input_text.co2_emissions
        """

        self.log("FMdata: get_co2_emissions called")

        self.authenticate_with_fm()
        now = self.get_now()
        # Getting emissions since start of yesterday so that user can look back a little furter than just current window.
        start_co2: str = str((now + timedelta(days=-1)).date())

        url = self.args["fm_data_api"] + self.args["fm_data_api_co2"]
        url_params = {
            "event_starts_after": start_co2 + "T00:00:00.000Z",
        }
        res = requests.get(
            url,
            params=url_params,
            headers={"Authorization": self.fm_token},
        )

        # Authorisation error, retry authorisation.
        if res.status_code == 401:
            self.handle_response_errors(url_params, res, "get CO2 emissions", self.get_co2_emissions, *args, **kwargs)
            return

        if res.status_code != 200:
            self.log_failed_response(res, "Get FM CO2 emissions data")

            # Only retry once at second_try_time.
<<<<<<< HEAD
            if self.now_is_between(self.first_try_time_price_data, self.second_try_time_emissions_data):
=======
            if self.now_is_between(self.first_try_time_emissions_data, self.second_try_time_emissions_data):
>>>>>>> 49fde5dd
                self.log(f"Retry at {self.second_try_time_emissions_data}.")
                self.run_at(self.get_co2_emissions, self.second_try_time_emissions_data)
            return

        emissions = res.json()

        emission_points = []
        for emission in emissions:
            emission_value = emission['event_value']
            if emission_value == "null" or emission_value is None:
                continue
            emission_value = int(round(float(emission_value)/10, 0))
            data_point = {'time': datetime.fromtimestamp(emission['event_start'] / 1000).isoformat(),
                          'emission': emission_value}
            emission_points.append(data_point)

        # To make sure HA considers this as new info a datetime is added
        new_state = "Emissions collected at " + now.isoformat()
        result = {'records': emission_points}
        self.set_state("input_text.co2_emissions", state=new_state, attributes=result)

        # FM returns all the prices it has, sometimes it has not retrieved new
        # prices yet, than it communicates the prices it does have.
        date_latest_emission = datetime.fromtimestamp(emissions[-1].get('event_start') / 1000).isoformat()
        date_tomorrow = (now + timedelta(days=1)).isoformat()
        if date_latest_emission < date_tomorrow:
<<<<<<< HEAD
            self.log(f"FM CO2 emissions seem not renewed yet. {date_latest_emission}, retry at {self.second_try_time_price_data}.")
            self.run_at(self.get_co2_emissions, self.second_try_time_price_data)
=======
            self.log(f"FM CO2 emissions seem not renewed yet. {date_latest_emission}, retry at {self.second_try_time_emissions_data}.")
            self.run_at(self.get_co2_emissions, self.second_try_time_emissions_data)
>>>>>>> 49fde5dd
        else:
            self.log(f"FM CO2 successfully retrieved. Latest price at: {date_latest_emission}.")

    def authenticate_with_fm(self):
        """Authenticate with the FlexMeasures server and store the returned auth token.
        Hint: the lifetime of the token is limited, so also call this method whenever the server returns a 401 status code.
        """
        self.log("Authenticating with FlexMeasures")
        res = requests.post(
            self.args["fm_data_api"] + "requestAuthToken",
            json=dict(
                email=self.args["fm_data_user_email"],
                password=self.args["fm_data_user_password"],
            ),
        )
        if not res.status_code == 200:
            self.log_failed_response(res, "requestAuthToken")
        self.fm_token = res.json()["auth_token"]

    def handle_response_errors(self, message, res, description, fnc, *args, **fnc_kwargs):
        if fnc_kwargs.get("retry_auth_once", True) and res.status_code == 401:
            self.log(
                f"Failed to {description} on authorization (possibly the token expired); attempting to reauthenticate once")
            self.authenticate_with_fm()
            fnc_kwargs["retry_auth_once"] = False
            fnc(*args, **fnc_kwargs)
        else:
            self.log(f"Failed to {description} (status {res.status_code}): {res} as response to {message}")
            self.log(f"Failed to {description} (status {res.status_code}): {res.json()} as response to {message}")<|MERGE_RESOLUTION|>--- conflicted
+++ resolved
@@ -179,11 +179,7 @@
             self.log_failed_response(res, "Get FM CO2 emissions data")
 
             # Only retry once at second_try_time.
-<<<<<<< HEAD
-            if self.now_is_between(self.first_try_time_price_data, self.second_try_time_emissions_data):
-=======
             if self.now_is_between(self.first_try_time_emissions_data, self.second_try_time_emissions_data):
->>>>>>> 49fde5dd
                 self.log(f"Retry at {self.second_try_time_emissions_data}.")
                 self.run_at(self.get_co2_emissions, self.second_try_time_emissions_data)
             return
@@ -210,13 +206,8 @@
         date_latest_emission = datetime.fromtimestamp(emissions[-1].get('event_start') / 1000).isoformat()
         date_tomorrow = (now + timedelta(days=1)).isoformat()
         if date_latest_emission < date_tomorrow:
-<<<<<<< HEAD
-            self.log(f"FM CO2 emissions seem not renewed yet. {date_latest_emission}, retry at {self.second_try_time_price_data}.")
-            self.run_at(self.get_co2_emissions, self.second_try_time_price_data)
-=======
             self.log(f"FM CO2 emissions seem not renewed yet. {date_latest_emission}, retry at {self.second_try_time_emissions_data}.")
             self.run_at(self.get_co2_emissions, self.second_try_time_emissions_data)
->>>>>>> 49fde5dd
         else:
             self.log(f"FM CO2 successfully retrieved. Latest price at: {date_latest_emission}.")
 
